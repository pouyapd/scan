//! Model builder for SCAN's XML specification format.

use crate::parser::*;
use anyhow::anyhow;
use log::{info, trace};
use scan_core::{channel_system::*, *};
use std::collections::{HashMap, HashSet};

// TODO:
//
// -[ ] WARN FIXME System is fragile if name/id/path do not coincide

#[derive(Debug)]
pub struct CsModel {
    pub cs: ChannelSystem,
    pub fsm_names: HashMap<PgId, String>,
}

#[derive(Debug, Clone)]
struct FsmBuilder {
    pg_id: PgId,
    ext_queue: Channel,
}

#[derive(Debug, Clone)]
struct EventBuilder {
    // Associates parameter's name with the id of its type.
    params: HashMap<String, String>,
    senders: HashSet<PgId>,
    receivers: HashSet<PgId>,
    index: usize,
}

#[derive(Debug, Clone)]
enum EcmaObj {
    PrimitiveData(CsExpression, String),
    // Associates property name with content, which can be another object.
    Properties(HashMap<String, EcmaObj>),
}

/// Builder turning a [`Parser`] into a [`ChannelSystem`].
#[derive(Debug)]
pub struct ModelBuilder {
    cs: ChannelSystemBuilder,
    // Associates a type's id with both its OMG type and SCAN type.
    // NOTE: This is necessary because, at the moment, it is not possible to derive one from the other.
    // QUESTION: is there a better way?
    types: HashMap<String, (OmgType, Type)>,
    // Associates an enum's label with a **globally unique** index.
    // The same label can belong to multiple enums,
    // and given a label it is not possible to recover the originating enum.
    // WARN FIXME TODO: simplistic implementation of enums
    enums: HashMap<String, Integer>,
    // Associates a struct's id and field id with the index it is assigned in the struct's representation as a product.
    // NOTE: This is decided arbitrarily and not imposed by the OMG type definition.
    // QUESTION: Is there a better way?
    structs: HashMap<(String, String), usize>,
    // Each State Chart has an associated Program Graph,
    // and an arbitrary, progressive index
    fsm_names: HashMap<PgId, String>,
    fsm_builders: HashMap<String, FsmBuilder>,
    // Each event is associated to a unique global index and parameter(s).
    // WARN FIXME TODO: name clashes
    events: Vec<EventBuilder>,
    event_indexes: HashMap<String, usize>,
    // Events carrying parameters have dedicated channels for them,
    // one for each:
    // - senderStateChart
    // - receiverStateChart
    // - sentEvent (index)
    // - paramName
    // that is needed
    parameters: HashMap<(PgId, PgId, usize, String), Channel>,
}

impl ModelBuilder {
    /// Turns the [`Parser`] into a [`ChannelSystem`].
    ///
    /// Can fail if the model specification contains semantic errors
    /// (particularly type mismatches)
    /// or references to non-existing items.
    pub fn visit(parser: Parser) -> anyhow::Result<CsModel> {
        let mut model = ModelBuilder {
            cs: ChannelSystemBuilder::new(),
            types: HashMap::new(),
            enums: HashMap::new(),
            structs: HashMap::new(),
            fsm_names: HashMap::new(),
            fsm_builders: HashMap::new(),
            events: Vec::new(),
            event_indexes: HashMap::new(),
            parameters: HashMap::new(),
        };

        info!("Building types");
        model.build_types(&parser.types)?;

        model.prebuild_processes(&parser)?;

        info!("Visit process list");
        for (_id, declaration) in parser.process_list.iter() {
            match &declaration.moc {
                MoC::Fsm(fsm) => model.build_fsm(fsm)?,
                MoC::Bt(bt) => model.build_bt(bt)?,
            }
        }

        let model = model.build();

        Ok(model)
    }

    fn build_types(&mut self, omg_types: &OmgTypes) -> anyhow::Result<()> {
        for (name, omg_type) in omg_types.types.iter() {
            let scan_type = match omg_type {
                OmgType::Boolean => Type::Boolean,
                OmgType::Int32 => Type::Integer,
                OmgType::Uri => Type::Integer,
                OmgType::Structure(fields) => {
                    let mut fields_type: Vec<Type> = Vec::new();
                    for (index, (field_id, field_type)) in fields.iter().enumerate() {
                        self.structs
                            .insert((name.to_owned(), field_id.to_owned()), index);
                        // NOTE: fields must have an already known type, to aviod recursion.
                        let (_, field_type) = self.types.get(field_type).ok_or(anyhow!(
                            "unknown type {} of field {} in struct {}",
                            field_type,
                            field_id,
                            name
                        ))?;
                        // NOTE: fields have to be inserted in this order or they will not correspond to their index.
                        fields_type.push(field_type.clone());
                    }
                    Type::Product(fields_type)
                }
                OmgType::Enumeration(labels) => {
                    // NOTE: enum labels are assigned a **globally unique** index,
                    // and the same label can appear in different enums.
                    // This makes it so that SUCCESS and FAILURE from ActionResponse are the same as those in ConditionResponse.
                    for label in labels.iter() {
                        if !self.enums.contains_key(label) {
                            let idx = self.enums.len();
                            self.enums.insert(label.to_owned(), idx as Integer);
                        }
                    }
                    Type::Integer
                }
            };
            self.types
                .insert(name.to_owned(), (omg_type.to_owned(), scan_type));
        }
        Ok(())
    }

    fn event_index(&mut self, id: &str) -> usize {
        self.event_indexes.get(id).cloned().unwrap_or_else(|| {
            let index = self.events.len();
            self.events.push(EventBuilder {
                params: HashMap::new(),
                index,
                senders: HashSet::new(),
                receivers: HashSet::new(),
            });
            self.event_indexes.insert(id.to_owned(), index);
            index
        })
    }

    fn fsm_builder(&mut self, id: &str) -> &FsmBuilder {
        if !self.fsm_builders.contains_key(id) {
            let pg_id = self.cs.new_program_graph();
            let ext_queue = self
                .cs
                .new_channel(Type::Product(vec![Type::Integer, Type::Integer]), None);
            let fsm = FsmBuilder { pg_id, ext_queue };
            self.fsm_builders.insert(id.to_string(), fsm);
            self.fsm_names.insert(pg_id, id.to_string());
        }
        self.fsm_builders.get(id).expect("just inserted")
    }

    fn prebuild_processes(&mut self, parser: &Parser) -> anyhow::Result<()> {
        for (id, declaration) in parser.process_list.iter() {
            let pg_id = self.fsm_builder(id).pg_id;
            match &declaration.moc {
                MoC::Fsm(fsm) => self.prebuild_fsms(pg_id, fsm)?,
                MoC::Bt(bt) => self.prebuild_bt(pg_id, bt)?,
            }
        }
        Ok(())
    }

    fn prebuild_fsms(&mut self, pg_id: PgId, fmt: &Fsm) -> anyhow::Result<()> {
        for (_, state) in fmt.states.iter() {
            for exec in state.on_entry.iter() {
                self.prebuild_exec(pg_id, exec)?;
            }
            for transition in state.transitions.iter() {
                if let Some(ref event) = transition.event {
                    // Event may or may not have been processed before
                    let event_index = self.event_index(event);
                    let builder = self.events.get_mut(event_index).expect("index must exist");
                    builder.receivers.insert(pg_id);
                }
                for exec in transition.effects.iter() {
                    self.prebuild_exec(pg_id, exec)?;
                }
            }
            for exec in state.on_exit.iter() {
                self.prebuild_exec(pg_id, exec)?;
            }
        }
        Ok(())
    }

    fn prebuild_exec(&mut self, pg_id: PgId, executable: &Executable) -> anyhow::Result<()> {
        match executable {
            Executable::Assign {
                location: _,
                expr: _,
            } => Ok(()),
            Executable::Raise { event: _ } => Ok(()),
            Executable::Send {
                event,
                target: _,
                params,
            } => {
                let event_index = self.event_index(event);
                let builder = self.events.get_mut(event_index).expect("index must exist");
                builder.senders.insert(pg_id);
                for param in params {
                    let prev_type = builder
                        .params
                        .insert(param.name.to_owned(), param.omg_type.to_owned());
                    // Type parameters should not change type
                    if let Some(prev_type) = prev_type {
                        if prev_type != param.omg_type {
                            return Err(anyhow!("type parameter mismatch"));
                        }
                    }
                }
                Ok(())
            }
            Executable::If { cond: _, execs } => {
                for executable in execs {
                    self.prebuild_exec(pg_id, executable)?;
                }
                Ok(())
            }
        }
    }

    fn prebuild_bt(&mut self, pg_id: PgId, bt: &Bt) -> anyhow::Result<()> {
        let event_index = self.event_index(TICK_CALL);
        let builder = self.events.get_mut(event_index).expect("index must exist");
        builder.receivers.insert(pg_id);
        let event_index = self.event_index(TICK_RETURN);
        let builder = self.events.get_mut(event_index).expect("index must exist");
        builder.senders.insert(pg_id);
        // WARN: This (and similar event/parameter names) depends on an arbitrary format convention,
        // could break if format changes!
        builder
            .params
            .insert(RESULT.to_owned(), ACTION_RESPONSE.to_owned());
        let event_index = self.event_index(HALT_CALL);
        let builder = self.events.get_mut(event_index).expect("index must exist");
        builder.receivers.insert(pg_id);
        let event_index = self.event_index(HALT_RETURN);
        let builder = self.events.get_mut(event_index).expect("index must exist");
        builder.senders.insert(pg_id);

        self.prebuild_node(pg_id, &bt.root)
    }

    fn prebuild_node(&mut self, pg_id: PgId, node: &BtNode) -> anyhow::Result<()> {
        match node {
            BtNode::RSeq(children)
            | BtNode::RFbk(children)
            | BtNode::MSeq(children)
            | BtNode::MFbk(children) => {
                for child in children {
                    self.prebuild_node(pg_id, child)?;
                }
                Ok(())
            }
            BtNode::Invr(child) => self.prebuild_node(pg_id, child),
            BtNode::LAct(action) => {
                let event_index = self.event_index(&(action.to_owned() + "_" + TICK_CALL));
                let builder = self.events.get_mut(event_index).expect("index must exist");
                builder.senders.insert(pg_id);
                let event_index = self.event_index(&(action.to_owned() + "_" + TICK_RETURN));
                let builder = self.events.get_mut(event_index).expect("index must exist");
                builder.receivers.insert(pg_id);
                builder
                    .params
                    .insert(RESULT.to_owned(), ACTION_RESPONSE.to_owned());
                let event_index = self.event_index(&(action.to_owned() + "_" + HALT_CALL));
                let builder = self.events.get_mut(event_index).expect("index must exist");
                builder.senders.insert(pg_id);
                let event_index = self.event_index(&(action.to_owned() + "_" + HALT_RETURN));
                let builder = self.events.get_mut(event_index).expect("index must exist");
                builder.receivers.insert(pg_id);
                Ok(())
            }
            BtNode::LCnd(condition) => {
                let event_index = self.event_index(&(condition.to_owned() + "_" + TICK_CALL));
                let builder = self.events.get_mut(event_index).expect("index must exist");
                builder.senders.insert(pg_id);
                let event_index = self.event_index(&(condition.to_owned() + "_" + TICK_RETURN));
                let builder = self.events.get_mut(event_index).expect("index must exist");
                builder.receivers.insert(pg_id);
                builder
                    .params
                    .insert(RESULT.to_owned(), CONDITION_RESPONSE.to_owned());
                Ok(())
            }
        }
    }

    fn build_bt(&mut self, bt: &Bt) -> anyhow::Result<()> {
        trace!("build bt {}", bt.id);
        // Initialize bt.
        let pg_builder = self.fsm_builder(&bt.id);
        let pg_id = pg_builder.pg_id;
        let ext_queue = pg_builder.ext_queue;
        // Locations are relative to what the node receives
        let loc_idle = self.cs.initial_location(pg_id).unwrap();
        let loc_tick = self.cs.new_location(pg_id).unwrap();
        let loc_success = self.cs.new_location(pg_id).unwrap();
        let loc_running = self.cs.new_location(pg_id).unwrap();
        let loc_failure = self.cs.new_location(pg_id).unwrap();
        let loc_halt = self.cs.new_location(pg_id).unwrap();
        let loc_ack = self.cs.new_location(pg_id).unwrap();
        let step = self.cs.new_action(pg_id).unwrap();
        self.build_bt_node(
            pg_id,
            loc_tick,
            loc_success,
            loc_running,
            loc_failure,
            loc_halt,
            loc_ack,
            step,
            &bt.root,
        )?;

        let ext_event_var = self
            .cs
            .new_var(
                pg_id,
                CsExpression::Tuple(vec![CsExpression::from(0), CsExpression::from(0)]),
            )
            .expect("{pg_id:?} exists");
        let receive_event = self
            .cs
            .new_receive(pg_id, ext_queue, ext_event_var)
            .unwrap();
        let process_event = self.cs.new_action(pg_id).unwrap();
        let ext_event_index = self.cs.new_var(pg_id, CsExpression::from(0)).unwrap();
        let ext_origin_var = self.cs.new_var(pg_id, CsExpression::from(0)).unwrap();
        self.cs
            .add_effect(
                pg_id,
                process_event,
                ext_event_index,
                CsExpression::Component(0, Box::new(CsExpression::Var(ext_event_var))),
            )
            .unwrap();
        self.cs
            .add_effect(
                pg_id,
                process_event,
                ext_origin_var,
                CsExpression::Component(1, Box::new(CsExpression::Var(ext_event_var))),
            )
            .unwrap();
        let event_received = self.cs.new_location(pg_id).unwrap();
        self.cs
            .add_transition(pg_id, loc_idle, receive_event, event_received, None)
            .unwrap();
        let event_processed = self.cs.new_location(pg_id).unwrap();
        self.cs
            .add_transition(pg_id, event_received, process_event, event_processed, None)
            .unwrap();

        // TICK
        // Create event, if it does not exist already.
        let tick_idx = *self.event_indexes.get(TICK_CALL).unwrap() as Integer;
        let tick_return_idx = *self.event_indexes.get(TICK_RETURN).unwrap() as Integer;
        let halt_idx = *self.event_indexes.get(HALT_CALL).unwrap() as Integer;
        let halt_return_idx = *self.event_indexes.get(HALT_RETURN).unwrap() as Integer;
        self.cs
            .add_transition(
                pg_id,
                event_processed,
                step,
                loc_tick,
                Some(CsExpression::Equal(Box::new((
                    CsExpression::Var(ext_event_index),
                    CsExpression::from(tick_idx),
                )))),
            )
            .expect("hope this works");
        // HALT
        self.cs
            .add_transition(
                pg_id,
                event_processed,
                step,
                loc_halt,
                Some(CsExpression::Equal(Box::new((
                    CsExpression::Var(ext_event_index),
                    CsExpression::from(halt_idx),
                )))),
            )
            .expect("hope this works");

        // Send tick return value
        let result = self
            .cs
            .new_var(pg_id, CsExpression::from(0))
            .expect("must work");
        let send_result_loc = self.cs.new_location(pg_id).unwrap();
        let success = self.cs.new_action(pg_id).unwrap();
        let success_val = *self.enums.get(&(String::from("SUCCESS"))).unwrap();
        self.cs
            .add_effect(pg_id, success, result, Expression::from(success_val))
            .unwrap();
        self.cs
            .add_transition(pg_id, loc_success, success, send_result_loc, None)
            .unwrap();
        let running = self.cs.new_action(pg_id).unwrap();
        let running_val = *self.enums.get(&(String::from("RUNNING"))).unwrap();
        self.cs
            .add_effect(pg_id, running, result, Expression::from(running_val))
            .unwrap();
        self.cs
            .add_transition(pg_id, loc_running, running, send_result_loc, None)
            .unwrap();
        let failure = self.cs.new_action(pg_id).unwrap();
        let failure_val = *self.enums.get(&(String::from("FAILURE"))).unwrap();
        self.cs
            .add_effect(pg_id, failure, result, Expression::from(failure_val))
            .unwrap();
        self.cs
            .add_transition(pg_id, loc_failure, failure, send_result_loc, None)
            .unwrap();

        // Send tickReturn event with result param
        let callers = &self.events.get(tick_idx as usize).unwrap().senders;
        for &caller in callers.iter() {
            let caller_name = self.fsm_names.get(&caller).unwrap();
            let caller_builder = self.fsm_builders.get(caller_name).expect("it must exist");
            let caller_ext_queue = caller_builder.ext_queue;
            let send_event_loc = self.cs.new_location(pg_id).unwrap();
            let param_channel = self
                .parameters
                .entry((pg_id, caller, tick_return_idx as usize, RESULT.to_owned()))
                .or_insert_with(|| self.cs.new_channel(Type::Integer, None));
            let send_result = self
                .cs
                .new_send(pg_id, *param_channel, Expression::Var(result))
                .unwrap();
            self.cs
                .add_transition(
                    pg_id,
                    send_result_loc,
                    send_result,
                    send_event_loc,
                    Some(Expression::Equal(Box::new((
                        Expression::Var(ext_origin_var),
                        Expression::from(usize::from(caller) as Integer),
                    )))),
                )
                .unwrap();
            let send_event = self
                .cs
                .new_send(
                    pg_id,
                    caller_ext_queue,
                    Expression::Tuple(vec![
                        Expression::from(tick_return_idx),
                        Expression::from(usize::from(pg_id) as Integer),
                    ]),
                )
                .unwrap();
            self.cs
                .add_transition(pg_id, send_event_loc, send_event, loc_idle, None)
                .unwrap();
        }

        // Send halt acknowledgement
        let callers = &self.events.get(halt_idx as usize).unwrap().senders;
        for &caller in callers.iter() {
            let caller_name = self.fsm_names.get(&caller).unwrap();
            let caller_builder = self.fsm_builders.get(caller_name).expect("it must exist");
            let caller_ext_queue = caller_builder.ext_queue;
            let send_event = self
                .cs
                .new_send(
                    pg_id,
                    caller_ext_queue,
                    Expression::Tuple(vec![
                        Expression::from(halt_return_idx),
                        Expression::from(usize::from(pg_id) as Integer),
                    ]),
                )
                .unwrap();
            self.cs
                .add_transition(
                    pg_id,
                    loc_ack,
                    send_event,
                    loc_idle,
                    Some(Expression::Equal(Box::new((
                        Expression::Var(ext_origin_var),
                        Expression::from(usize::from(caller) as Integer),
                    )))),
                )
                .unwrap();
        }

        Ok(())
    }

    /// Recursively build a BT node by associating each possible state of the node to a location:
    /// - pt_tick: the parent node has sent a tick
    /// - pt_success: the parent node receives a tick return with state success
    /// - pt_running: the parent node receives a tick return with state running
    /// - pt_failure: the parent node receives a tick return with state failure
    /// - pt_halt: the parent node sends an halt signal
    /// - pt_ack: the parent node receives an ack signal
    /// Moreover, we consider the following nodes:
    /// - pt_*: parent node
    /// - loc_*: current node (loc=location)
    /// - branch_*: branch/child node
    fn build_bt_node(
        &mut self,
        pg_id: PgId,
        pt_tick: Location,
        pt_success: Location,
        pt_running: Location,
        pt_failure: Location,
        pt_halt: Location,
        pt_ack: Location,
        step: Action,
        node: &BtNode,
    ) -> anyhow::Result<()> {
        match node {
            BtNode::RSeq(branches) => {
                let halt_after_failure = self.cs.new_action(pg_id).expect("{pg_id:?} exists");
                let halting_after_failure = self
                    .cs
                    .new_var(pg_id, CsExpression::from(false))
                    .expect("{pg_id:?} exists");
                self.cs
                    .add_effect(
                        pg_id,
                        halt_after_failure,
                        halting_after_failure,
                        CsExpression::from(true),
                    )
                    .expect("hand-picked arguments");
                let failure_after_halting = self.cs.new_action(pg_id).expect("{pg_id:?} exists");
                self.cs
                    .add_effect(
                        pg_id,
                        failure_after_halting,
                        halting_after_failure,
                        CsExpression::from(false),
                    )
                    .expect("hand-picked arguments");

                let mut prev_ack = pt_halt;
                let mut prev_success = pt_tick;
                // this value is irrelevant
                let mut prev_failure = self.cs.new_location(pg_id).unwrap();

                for branch in branches.iter() {
                    let loc_tick = prev_success;
                    let loc_success = self.cs.new_location(pg_id).unwrap();
                    let loc_running = pt_running;
                    let loc_failure = self.cs.new_location(pg_id).unwrap();
                    let loc_halt = prev_ack;
                    let loc_ack = self.cs.new_location(pg_id).unwrap();
                    self.cs
                        .add_transition(pg_id, prev_failure, halt_after_failure, loc_halt, None)
                        .unwrap();
                    self.build_bt_node(
                        pg_id,
                        loc_tick,
                        loc_success,
                        loc_running,
                        loc_failure,
                        loc_halt,
                        loc_ack,
                        step,
                        branch,
                    )?;
                    prev_success = loc_success;
                    prev_failure = loc_failure;
                    prev_ack = loc_ack;
                }
                // If all children are successful, return success to father node.
                self.cs
                    .add_transition(pg_id, prev_success, step, pt_success, None)
                    .unwrap();
                // If last child fails, return failure to father node.
                self.cs
                    .add_transition(pg_id, prev_failure, step, pt_failure, None)
                    .unwrap();
                // If all children acknowledge halting, return ack to father node.
                self.cs
                    .add_transition(
                        pg_id,
                        prev_ack,
                        step,
                        pt_ack,
                        Some(CsExpression::Not(Box::new(CsExpression::Var(
                            halting_after_failure,
                        )))),
                    )
                    .expect("hand-made args");
                // If all children acknowledge halting after a failure, return failure to father node.
                self.cs
                    .add_transition(
                        pg_id,
                        prev_ack,
                        failure_after_halting,
                        pt_failure,
                        Some(CsExpression::Var(halting_after_failure)),
                    )
                    .expect("hand-made args");
            }
            BtNode::RFbk(branches) => {
                let halt_after_success = self.cs.new_action(pg_id).expect("{pg_id:?} exists");
                let halting_after_success = self
                    .cs
                    .new_var(pg_id, CsExpression::from(false))
                    .expect("{pg_id:?} exists");
                self.cs
                    .add_effect(
                        pg_id,
                        halt_after_success,
                        halting_after_success,
                        CsExpression::from(true),
                    )
                    .expect("hand-picked arguments");
                let success_after_halting = self.cs.new_action(pg_id).expect("{pg_id:?} exists");
                self.cs
                    .add_effect(
                        pg_id,
                        success_after_halting,
                        halting_after_success,
                        CsExpression::from(false),
                    )
                    .expect("hand-picked arguments");

                let mut prev_ack = pt_halt;
                let mut prev_failure = pt_tick;
                // this value is irrelevant
                let mut prev_success = self.cs.new_location(pg_id).unwrap();

                for branch in branches.iter() {
                    let loc_tick = prev_failure;
                    let loc_failure = self.cs.new_location(pg_id).unwrap();
                    let loc_running = pt_running;
                    let loc_success = self.cs.new_location(pg_id).unwrap();
                    let loc_halt = prev_ack;
                    let loc_ack = self.cs.new_location(pg_id).unwrap();
                    self.cs
                        .add_transition(pg_id, prev_success, halt_after_success, loc_halt, None)
                        .unwrap();
                    self.build_bt_node(
                        pg_id,
                        loc_tick,
                        loc_success,
                        loc_running,
                        loc_failure,
                        loc_halt,
                        loc_ack,
                        step,
                        branch,
                    )?;
                    prev_success = loc_success;
                    prev_failure = loc_failure;
                    prev_ack = loc_ack;
                }
                self.cs
                    .add_transition(pg_id, prev_success, step, pt_success, None)
                    .unwrap();
                self.cs
                    .add_transition(pg_id, prev_failure, step, pt_failure, None)
                    .unwrap();
                // If all children acknowledge halting, return ack to father node.
                self.cs
                    .add_transition(
                        pg_id,
                        prev_ack,
                        step,
                        pt_ack,
                        Some(CsExpression::Not(Box::new(CsExpression::Var(
                            halting_after_success,
                        )))),
                    )
                    .expect("hand-made args");
                // If all children acknowledge halting after a failure, return failure to father node.
                self.cs
                    .add_transition(
                        pg_id,
                        prev_ack,
                        success_after_halting,
                        pt_success,
                        Some(CsExpression::Var(halting_after_success)),
                    )
                    .expect("hand-made args");
            }
            BtNode::MSeq(_branches) => todo!(),
            BtNode::MFbk(_branches) => todo!(),
            BtNode::Invr(branch) => {
                // Swap success and failure.
                self.build_bt_node(
                    pg_id, pt_tick, pt_failure, pt_running, pt_success, pt_halt, pt_ack, step,
                    branch,
                )?;
            }
            BtNode::LAct(action) => {
                trace!("building bt leaf {action}");
                let caller_name = self.fsm_names.get(&pg_id).unwrap();
                let caller_builder = self.fsm_builders.get(caller_name).expect("it must exist");
                let ext_queue = caller_builder.ext_queue;
                let target = action;
                let target_builder = self
                    .fsm_builders
                    .get(target)
                    .ok_or(anyhow!("Action/condition {action} not found"))?;
                let target_ext_queue = target_builder.ext_queue;

                // TICK
                let tick_call_idx = *self
                    .event_indexes
                    .get(&(action.to_owned() + "_" + TICK_CALL))
                    .unwrap();
                let send_event = self
                    .cs
                    .new_send(
                        pg_id,
                        target_ext_queue,
                        CsExpression::Tuple(vec![
                            CsExpression::from(tick_call_idx as Integer),
                            CsExpression::from(usize::from(pg_id) as Integer),
                        ]),
                    )
                    .unwrap();
                let tick_sent = self.cs.new_location(pg_id).unwrap();
                self.cs
                    .add_transition(pg_id, pt_tick, send_event, tick_sent, None)
                    .unwrap();
                let tick_response = self
                    .cs
                    .new_var(
                        pg_id,
                        CsExpression::Tuple(vec![CsExpression::from(0), CsExpression::from(0)]),
                    )
                    .expect("{pg_id:?} exists");
                let get_tick_response = self
                    .cs
                    .new_receive(pg_id, ext_queue, tick_response)
                    .expect("hand-made args");
                let got_tick_response = self.cs.new_location(pg_id).expect("{pg_id:?} exists");
                self.cs
                    .add_transition(pg_id, tick_sent, get_tick_response, got_tick_response, None)
                    .expect("hand-made args");
                let tick_response_param_chn = *self
                    .parameters
                    .entry((
                        target_builder.pg_id,
                        pg_id,
                        *self
                            .event_indexes
                            .get(&(action.to_owned() + "_" + TICK_RETURN))
                            .unwrap(),
                        RESULT.to_owned(),
                    ))
                    .or_insert(self.cs.new_channel(Type::Integer, None));
                let tick_response_param = self
                    .cs
                    .new_var(pg_id, CsExpression::from(0))
                    .expect("{pg_id:?} exists");
                let get_tick_response_param = self
                    .cs
                    .new_receive(pg_id, tick_response_param_chn, tick_response_param)
                    .expect("hand-made args");
                let got_tick_response_param =
                    self.cs.new_location(pg_id).expect("{pg_id:?} exists");
                self.cs
                    .add_transition(
                        pg_id,
                        got_tick_response,
                        get_tick_response_param,
                        got_tick_response_param,
                        None,
                    )
                    .expect("hand-made args");
                self.cs
                    .add_transition(
                        pg_id,
                        got_tick_response_param,
                        step,
                        pt_success,
                        Some(CsExpression::Equal(Box::new((
                            CsExpression::Var(tick_response_param),
                            CsExpression::from(*self.enums.get("SUCCESS").unwrap()),
                        )))),
                    )
                    .expect("hope this works");
                self.cs
                    .add_transition(
                        pg_id,
                        got_tick_response_param,
                        step,
                        pt_failure,
                        Some(CsExpression::Equal(Box::new((
                            CsExpression::Var(tick_response_param),
                            CsExpression::from(*self.enums.get("FAILURE").unwrap()),
                        )))),
                    )
                    .expect("hope this works");
                self.cs
                    .add_transition(
                        pg_id,
                        got_tick_response_param,
                        step,
                        pt_running,
                        Some(CsExpression::Equal(Box::new((
                            CsExpression::Var(tick_response_param),
                            CsExpression::from(*self.enums.get("RUNNING").unwrap()),
                        )))),
                    )
                    .expect("hope this works");

                // HALT
                let event = action.to_owned() + "_" + HALT_CALL;
                // Create event, if it does not exist already.
<<<<<<< HEAD
                let event_idx = self.event_index(&event);
                let send_event = self.cs.new_communication(
=======
                let event_idx = self.event_index(event);
                let send_event = self.cs.new_send(
>>>>>>> 59caa3a7
                    pg_id,
                    target_ext_queue,
                    CsExpression::Tuple(vec![
                        CsExpression::from(event_idx as Integer),
                        CsExpression::from(usize::from(pg_id) as Integer),
                    ]),
                )?;
                let halt_sent = self.cs.new_location(pg_id)?;
                self.cs
                    .add_transition(pg_id, pt_halt, send_event, halt_sent, None)?;
                let halt_response = self
                    .cs
                    .new_var(
                        pg_id,
                        CsExpression::Tuple(vec![CsExpression::from(0), CsExpression::from(0)]),
                    )
                    .expect("{pg_id:?} exists");
                let get_halt_response = self
                    .cs
                    .new_receive(pg_id, ext_queue, halt_response)
                    .expect("hand-made args");
                let got_halt_response = pt_ack;
                self.cs
                    .add_transition(pg_id, halt_sent, get_halt_response, got_halt_response, None)
                    .expect("hand-made args");
            }
            BtNode::LCnd(condition) => {
                trace!("building bt leaf {condition}");
                let caller_name = self.fsm_names.get(&pg_id).unwrap();
                let caller_builder = self.fsm_builders.get(caller_name).expect("it must exist");
                let ext_queue = caller_builder.ext_queue;
                let target = condition;
                let target_builder = self
                    .fsm_builders
                    .get(target)
                    .ok_or_else(|| anyhow!("Action/condition {condition} not found"))?;
                let target_ext_queue = target_builder.ext_queue;

                // TICK
                let tick_call_idx = *self
                    .event_indexes
                    .get(&(condition.to_owned() + "_" + TICK_CALL))
                    .unwrap();
                let send_event = self
                    .cs
                    .new_send(
                        pg_id,
                        target_ext_queue,
                        CsExpression::Tuple(vec![
                            CsExpression::from(tick_call_idx as Integer),
                            CsExpression::from(usize::from(pg_id) as Integer),
                        ]),
                    )
                    .unwrap();
                let tick_sent = self.cs.new_location(pg_id).unwrap();
                self.cs
                    .add_transition(pg_id, pt_tick, send_event, tick_sent, None)
                    .unwrap();
                let tick_response = self
                    .cs
                    .new_var(
                        pg_id,
                        CsExpression::Tuple(vec![CsExpression::from(0), CsExpression::from(0)]),
                    )
                    .expect("{pg_id:?} exists");
                let get_tick_response = self
                    .cs
                    .new_receive(pg_id, ext_queue, tick_response)
                    .expect("hand-made args");
                let got_tick_response = self.cs.new_location(pg_id).expect("{pg_id:?} exists");
                self.cs
                    .add_transition(pg_id, tick_sent, get_tick_response, got_tick_response, None)
                    .expect("hand-made args");
                let tick_response_param_chn = *self
                    .parameters
                    .entry((
                        target_builder.pg_id,
                        pg_id,
                        *self
                            .event_indexes
                            .get(&(condition.to_owned() + "_" + TICK_RETURN))
                            .unwrap(),
                        RESULT.to_owned(),
                    ))
                    .or_insert(self.cs.new_channel(Type::Integer, None));
                let tick_response_param = self
                    .cs
                    .new_var(pg_id, CsExpression::from(0))
                    .expect("{pg_id:?} exists");
                let get_tick_response_param = self
                    .cs
                    .new_receive(pg_id, tick_response_param_chn, tick_response_param)
                    .expect("hand-made args");
                let got_tick_response_param =
                    self.cs.new_location(pg_id).expect("{pg_id:?} exists");
                self.cs
                    .add_transition(
                        pg_id,
                        got_tick_response,
                        get_tick_response_param,
                        got_tick_response_param,
                        None,
                    )
                    .expect("hand-made args");
                self.cs
                    .add_transition(
                        pg_id,
                        got_tick_response_param,
                        step,
                        pt_success,
                        Some(CsExpression::Equal(Box::new((
                            CsExpression::Var(tick_response_param),
                            CsExpression::from(*self.enums.get("SUCCESS").unwrap()),
                        )))),
                    )
                    .expect("hope this works");
                self.cs
                    .add_transition(
                        pg_id,
                        got_tick_response_param,
                        step,
                        pt_failure,
                        Some(CsExpression::Equal(Box::new((
                            CsExpression::Var(tick_response_param),
                            CsExpression::from(*self.enums.get("FAILURE").unwrap()),
                        )))),
                    )
                    .expect("hope this works");

                // HALT
                let halt_sent = pt_halt;
                let got_halt_response = pt_ack;
                self.cs
                    .add_transition(pg_id, halt_sent, step, got_halt_response, None)
                    .expect("hand-made args");
            }
        }

        Ok(())
    }

    fn build_fsm(&mut self, fsm: &Fsm) -> anyhow::Result<()> {
        trace!("build fsm {}", fsm.id);
        // Initialize fsm.
        let pg_builder = self
            .fsm_builders
            .get(&fsm.id)
            .unwrap_or_else(|| panic!("builder for {} must already exist", fsm.id));
        let pg_id = pg_builder.pg_id;
        let ext_queue = pg_builder.ext_queue;
        // Generic action that progresses the execution of the FSM.
        // WARN DO NOT ADD EFFECTS!
        let step = self.cs.new_action(pg_id).expect("PG exists");
        // Initial location of Program Graph.
        let initial_loc = self
            .cs
            .initial_location(pg_id)
            .expect("program graph must exist");
        let mut initialize = None;
        // Initialize variables from datamodel
        // NOTE vars cannot be initialized using previously defined vars because datamodel is an HashMap
        let mut vars = HashMap::new();
        for (location, (type_name, expr)) in fsm.datamodel.iter() {
            let scan_type = self
                .types
                .get(type_name.as_str())
                .ok_or(anyhow!("unknown type"))?
                .1
                .to_owned();
            let var = self
                .cs
<<<<<<< HEAD
                .new_var(pg_id, scan_type)
=======
                .new_var(pg_id, CsExpression::Const(scan_type.default_value()))
>>>>>>> 59caa3a7
                .expect("program graph exists!");
            vars.insert(location.to_owned(), (var, type_name.to_owned()));
            // Initialize variable with `expr`, if any, by adding it as effect of `initialize` action.
            if let Some(expr) = expr {
                let expr = self.expression(expr, &fsm.interner, &vars, None, &HashMap::new())?;
                // Initialization has at least an effect, so we need to perform it.
                // Create action if there was none.
                let initialize = *initialize.get_or_insert_with(|| {
                    self.cs.new_action(pg_id).expect("program graph must exist")
                });
                // This might fail if `expr` does not typecheck.
                self.cs.add_effect(pg_id, initialize, var, expr)?;
            }
        }
        // Make vars immutable
        let vars = vars;
        // Transition initializing datamodel variables.
        // After initializing datamodel, transition to location representing point-of-entry of initial state of State Chart.
        let initial_state;
        if let Some(initialize) = initialize {
            initial_state = self.cs.new_location(pg_id).expect("program graph exists!");
            self.cs
                .add_transition(pg_id, initial_loc, initialize, initial_state, None)
                .expect("hand-coded args");
        } else {
            initial_state = initial_loc;
        };
        // Map fsm's state ids to corresponding CS's locations.
        let mut states = HashMap::new();
        // Conventionally, the entry-point for a state is a location associated to the id of the state.
        states.insert(fsm.initial.to_owned(), initial_state);
        // Var representing the current event and origin pair
        let current_event_and_origin_var = self
            .cs
            .new_var(
                pg_id,
                CsExpression::Const(
                    Type::Product(vec![Type::Integer, Type::Integer]).default_value(),
                ),
            )
            .expect("program graph exists!");
        // Var representing the current event
        let current_event_var = self
            .cs
            .new_var(pg_id, CsExpression::from(0))
            .expect("program graph exists!");
        // Variable that will store origin of last processed event.
        let origin_var = self
            .cs
            .new_var(pg_id, CsExpression::from(0))
            .expect("program graph exists!");
        // Implement internal queue
        let int_queue = self.cs.new_channel(Type::Integer, None);
        let dequeue_int = self
            .cs
            .new_receive(pg_id, int_queue, current_event_var)
            .expect("hand-coded args");
        // For events from the internal queue, origin is self
        let set_int_origin = self.cs.new_action(pg_id).expect("program graph exists!");
        self.cs
            .add_effect(
                pg_id,
                set_int_origin,
                origin_var,
                CsExpression::from(usize::from(pg_id) as Integer),
            )
            .expect("hand-coded args");
        // Implement external queue
        let dequeue_ext = self
            .cs
            .new_receive(pg_id, ext_queue, current_event_and_origin_var)
            .expect("hand-coded args");
        // Process external event to assign event and origin values to respective vars
        let process_ext_event = self.cs.new_action(pg_id)?;
        self.cs
            .add_effect(
                pg_id,
                process_ext_event,
                current_event_var,
                CsExpression::Component(
                    0,
                    Box::new(CsExpression::Var(current_event_and_origin_var)),
                ),
            )
            .expect("hand-coded args");
        self.cs
            .add_effect(
                pg_id,
                process_ext_event,
                origin_var,
                CsExpression::Component(
                    1,
                    Box::new(CsExpression::Var(current_event_and_origin_var)),
                ),
            )
            .expect("hand-coded args");

        // Create variables and channels for the storage of the parameters sent by external events.
        let mut param_vars: HashMap<(usize, String), (Var, String)> = HashMap::new();
        let mut param_actions: HashMap<(PgId, usize, String), Action> = HashMap::new();
        for event_builder in self
            .events
            .iter()
            // only consider events that can activate some transition and that some other process is sending.
            .filter(|eb| eb.receivers.contains(&pg_id) && !eb.senders.is_empty())
        {
            let event_index = event_builder.index;
            for (param_name, param_type_name) in event_builder.params.iter() {
                let param_type = self
                    .types
                    .get(param_type_name)
                    .ok_or(anyhow!("type {} not found", param_type_name))?
                    .1
                    .to_owned();
                // Variable where to store parameter.
                let param_var = self
                    .cs
                    .new_var(pg_id, CsExpression::Const(param_type.default_value()))
                    .expect("hand-made input");
                let old = param_vars.insert(
                    (event_index, param_name.to_owned()),
                    (param_var, param_type_name.to_owned()),
                );
                assert!(old.is_none());
                for &sender_id in event_builder.senders.iter() {
                    let chn = self
                        .parameters
                        .entry((sender_id, pg_id, event_index, param_name.to_owned()))
                        // entry may be present if the sender fsm has been built already,
                        // and it might be missing otherwise.
                        .or_insert_with(|| self.cs.new_channel(param_type.to_owned(), None));
                    let read = self
                        .cs
                        .new_receive(pg_id, *chn, param_var)
                        .expect("must work");
                    let old =
                        param_actions.insert((sender_id, event_index, param_name.to_owned()), read);
                    assert!(old.is_none());
                }
            }
        }
        // Make non-mut
        let param_vars = param_vars;
        let param_actions = param_actions;

        // Consider each of the fsm's states
        for (state_id, state) in fsm.states.iter() {
            trace!("build state {}", state_id);
            // Each state is modeled by multiple locations connected by transitions
            // A starting location is used as a point-of-entry to the execution of the state.
            let start_loc = *states
                .entry(state_id.to_owned())
                .or_insert_with(|| self.cs.new_location(pg_id).expect("program graph exists!"));
            // Execute the state's `onentry` executable content
            let mut onentry_loc = start_loc;
            for executable in state.on_entry.iter() {
                // Each executable content attaches suitable transitions to the point-of-entry location
                // and returns the target of such transitions as updated point-of-entry location.
                onentry_loc = self.add_executable(
                    executable,
                    pg_id,
                    int_queue,
                    step,
                    onentry_loc,
                    &vars,
                    None,
                    &HashMap::new(),
                    &fsm.interner,
                )?;
            }
            // Make immutable
            let onentry_loc = onentry_loc;

            // Location where autonomous/eventless/NULL transitions activate
            let mut null_trans = onentry_loc;
            // Location where internal events are dequeued
            let int_queue_loc = self.cs.new_location(pg_id).expect("program graph exists!");
            // Location where external events are dequeued
            let ext_queue_loc = self.cs.new_location(pg_id).expect("program graph exists!");
            // Location where eventful transitions activate
            let mut eventful_trans = self.cs.new_location(pg_id).expect("program graph exists!");
            // int_origin_loc will not be needed outside of this scope
            {
                // Location where the origin of internal events is set as own.
                let int_origin_loc = self.cs.new_location(pg_id).expect("program graph exists!");
                // Transition dequeueing a new internal event and searching for first active eventful transition
                self.cs
                    .add_transition(pg_id, int_queue_loc, dequeue_int, int_origin_loc, None)
                    .expect("hand-coded args");
                // Transition dequeueing a new internal event and searching for first active eventful transition
                self.cs
                    .add_transition(pg_id, int_origin_loc, set_int_origin, eventful_trans, None)
                    .expect("hand-coded args");
            }
            // Action denoting checking if internal queue is empty;
            // if so, move to external queue.
            // Notice that one and only one of `int_dequeue` and `empty_int_queue` can be executed at a given time.
            // empty_int_queue will not be needed outside of this scope
            {
                let empty_int_queue = self
                    .cs
                    .new_probe_empty_queue(pg_id, int_queue)
                    .expect("hand-coded args");
                self.cs
                    .add_transition(pg_id, int_queue_loc, empty_int_queue, ext_queue_loc, None)
                    .expect("hand-coded args");
            }
            // Location where parameters of events are read into suitable variables.
            let ext_event_processing_param =
                self.cs.new_location(pg_id).expect("program graph exists!");
            // Process external events by reading the (event, origin) pair and writing the components to the designated variables.
            // ext_event_processing_loc will not be needed outside of this scope.
            {
                // Location where the index/origin of external events are dequeued
                let ext_event_processing_loc =
                    self.cs.new_location(pg_id).expect("program graph exists!");
                // Dequeue a new external event and search for first active named transition.
                self.cs
                    .add_transition(
                        pg_id,
                        ext_queue_loc,
                        dequeue_ext,
                        ext_event_processing_loc,
                        None,
                    )
                    .expect("hand-coded args");
                self.cs
                    .add_transition(
                        pg_id,
                        ext_event_processing_loc,
                        process_ext_event,
                        ext_event_processing_param,
                        None,
                    )
                    .expect("hand-coded args");
            }
            // Retreive external event's parameters
            // We need to set up the parameter-passing channel for every possible event that could be sent,
            // from any possible other fsm,
            // and for any parameter of the event.
            for event_builder in self
                .events
                .iter()
                .filter(|eb| eb.receivers.contains(&pg_id) && !eb.senders.is_empty())
            {
                let event_index = event_builder.index;
                for &sender_id in &event_builder.senders {
                    let mut is_event_sender = Some(CsExpression::And(vec![
                        CsExpression::Equal(Box::new((
                            CsExpression::from(event_index as Integer),
                            CsExpression::Var(current_event_var),
                        ))),
                        CsExpression::Equal(Box::new((
                            CsExpression::from(usize::from(sender_id) as Integer),
                            CsExpression::Var(origin_var),
                        ))),
                    ]));
                    let mut current_loc = ext_event_processing_param;
                    for (param_name, _) in event_builder.params.iter() {
                        let read_param = *param_actions
                            .get(&(sender_id, event_index, param_name.to_owned()))
                            .expect("has to be there");
                        let next_loc = self.cs.new_location(pg_id).expect("program graph exists!");
                        self.cs
                            .add_transition(
                                pg_id,
                                current_loc,
                                read_param,
                                next_loc,
                                // Need to check only once, so `take` Option
                                is_event_sender.take(),
                            )
                            .expect("hand-coded args");
                        current_loc = next_loc;
                    }
                    // Check if event and sender are the correct ones in case of event with no parameter.
                    self.cs
                        .add_transition(pg_id, current_loc, step, eventful_trans, is_event_sender)
                        .expect("has to work");
                }
            }

            // Consider each of the state's transitions.
            for transition in state.transitions.iter() {
                trace!(
                    "build {} transition to {}",
                    transition
                        .event
                        .as_ref()
                        .unwrap_or(&"eventless".to_string()),
                    transition.target
                );
                // Get or create the location corresponding to the target state.
                let target_loc = *states
                    .entry(transition.target.to_owned())
                    .or_insert_with(|| self.cs.new_location(pg_id).expect("pg_id should exist"));

                // Set up origin and parameters for conditional/executable content.
                let exec_origin;
                let exec_params;
                if let Some(event_name) = transition.event.as_ref() {
                    let event_index = *self
                        .event_indexes
                        .get(event_name)
                        .expect("event must be registered");
                    exec_origin = Some(origin_var);
                    exec_params = param_vars
                        .iter()
                        .filter(|((ev_ix, _), _)| *ev_ix == event_index)
                        .map(|((_, name), (var, tp))| (name.to_owned(), (*var, tp.to_owned())))
                        .collect::<HashMap<String, (Var, String)>>();
                } else {
                    exec_origin = None;
                    exec_params = HashMap::new();
                }
                // Condition activating the transition.
                // It has to be parsed/built as a Boolean expression.
                // Could fail if `expr` is invalid.
                let cond: Option<CsExpression> = transition
                    .cond
                    .as_ref()
                    .map(|cond| {
                        self.expression(cond, &fsm.interner, &vars, exec_origin, &exec_params)
                    })
                    .transpose()?;

                // Location corresponding to checking if the transition is active.
                // Has to be defined depending on the type of transition.
                let check_trans_loc;
                // Location corresponding to verifying the transition is not active and moving to next one.
                let next_trans_loc = self.cs.new_location(pg_id).expect("{pg_id:?} exists");

                // Guard for transition.
                // Has to be defined depending on the type of transition, etc...
                let guard;
                // Proceed on whether the transition is eventless or activated by event.
                if let Some(event_name) = transition.event.as_ref() {
                    let event_index = *self
                        .event_indexes
                        .get(event_name)
                        .expect("event must be registered");
                    // Check if the current event (internal or external) corresponds to the event activating the transition.
                    let event_match = CsExpression::Equal(Box::new((
                        CsExpression::Var(current_event_var),
                        CsExpression::from(event_index as Integer),
                    )));
                    // TODO FIXME: optimize And/Or expressions
                    guard = cond
                        .map(|cond| CsExpression::And(vec![event_match.clone(), cond]))
                        .or(Some(event_match));
                    // Check this transition after the other eventful transitions.
                    check_trans_loc = eventful_trans;
                    // Move location of next eventful transitions to a new location.
                    eventful_trans = next_trans_loc;
                } else {
                    // NULL (autonomous/eventless) transition
                    // No event needs to happen in order to trigger this transition.
                    guard = cond;
                    // Check this transition after the other eventless transitions.
                    check_trans_loc = null_trans;
                    // Move location of next eventless transitions to a new location.
                    null_trans = next_trans_loc;
                }

                // If transition is active, execute the relevant executable content and then the transition to the target.
                // Could fail if 'cond' expression was not acceptable as guard.
                let mut exec_trans_loc = self.cs.new_location(pg_id)?;
                self.cs.add_transition(
                    pg_id,
                    check_trans_loc,
                    step,
                    exec_trans_loc,
                    guard.to_owned(),
                )?;
                // First execute the executable content of the state's `on_exit` tag,
                // then that of the `transition` tag, following the specs.
                for exec in state.on_exit.iter().chain(transition.effects.iter()) {
                    exec_trans_loc = self.add_executable(
                        exec,
                        pg_id,
                        int_queue,
                        step,
                        exec_trans_loc,
                        &vars,
                        exec_origin,
                        &exec_params,
                        &fsm.interner,
                    )?;
                }
                // Transitioning to the target state/location.
                // At this point, the transition cannot be stopped so there can be no guard.
                self.cs
                    .add_transition(pg_id, exec_trans_loc, step, target_loc, None)
                    .expect("has to work");
                // If the current transition is not active, move on to check the next one.
                // NOTE: an autonomous transition without cond is always active so there is no point processing further transitions.
                // This happens in State Charts already, so we model it faithfully without optimizations.
                let not_guard = guard
                    .map(|guard| CsExpression::Not(Box::new(guard)))
                    .unwrap_or(CsExpression::from(false));
                self.cs
                    .add_transition(
                        pg_id,
                        check_trans_loc,
                        step,
                        next_trans_loc,
                        Some(not_guard),
                    )
                    .expect("cannot fail because guard was already checked");
            }

            // Connect NULL events with named events
            // by transitioning from last "NUll" location to dequeuing event location.
            self.cs
                .add_transition(pg_id, null_trans, step, int_queue_loc, None)?;
            // Return to dequeue a new (internal or external) event.
            self.cs
                .add_transition(pg_id, eventful_trans, step, int_queue_loc, None)?;
        }
        Ok(())
    }

    // WARN: vars and params have the same type so they could be easily swapped by mistake when calling the function.
    fn add_executable(
        &mut self,
        executable: &Executable,
        pg_id: PgId,
        int_queue: Channel,
        step: Action,
        loc: Location,
        vars: &HashMap<String, (Var, String)>,
        origin: Option<Var>,
        params: &HashMap<String, (Var, String)>,
        interner: &boa_interner::Interner,
    ) -> Result<Location, anyhow::Error> {
        match executable {
            Executable::Raise { event } => {
                // Create event, if it does not exist already.
                let event_idx = self.event_index(event);
                let raise =
                    self.cs
                        .new_send(pg_id, int_queue, CsExpression::from(event_idx as Integer))?;
                let next_loc = self.cs.new_location(pg_id)?;
                // queue the internal event
                self.cs.add_transition(pg_id, loc, raise, next_loc, None)?;
                Ok(next_loc)
            }
            Executable::Send {
                event,
                target,
                params: send_params,
            } => match target {
                Target::Id(target) => {
                    let target_builder = self
                        .fsm_builders
                        .get(target)
                        .ok_or(anyhow!(format!("target {target} not found")))?;
                    let target_id = target_builder.pg_id;
                    let target_ext_queue = target_builder.ext_queue;
                    let event_idx = *self
                        .event_indexes
                        .get(event)
                        .expect("builder for {event} already exists");
                    let send_event = self
                        .cs
                        .new_send(
                            pg_id,
                            target_ext_queue,
                            CsExpression::Tuple(vec![
                                CsExpression::from(event_idx as Integer),
                                CsExpression::from(usize::from(pg_id) as Integer),
                            ]),
                        )
                        .expect("must work");

                    // Send event and event origin before moving on to next location.
                    let mut next_loc = self.cs.new_location(pg_id)?;
                    self.cs
                        .add_transition(pg_id, loc, send_event, next_loc, None)?;

                    // Pass parameters.
                    for param in send_params {
                        // Updates next location.
                        next_loc = self.send_param(
                            pg_id, target_id, param, event_idx, next_loc, vars, origin, params,
                            interner,
                        )?;
                    }

                    Ok(next_loc)
                }
                Target::Expr(targetexpr) => {
                    let targetexpr = self.expression(targetexpr, interner, vars, origin, params)?;
                    let event_idx = *self
                        .event_indexes
                        .get(event)
                        .ok_or(anyhow!("event not found"))?;
                    // Location representing having sent the event to the correct target after evaluating expression.
                    let done_loc = self.cs.new_location(pg_id).expect("PG exists");
                    for target_id in self.events[event_idx].receivers.clone() {
                        let target_name = self.fsm_names.get(&target_id).unwrap();
                        let target_builder =
                            self.fsm_builders.get(target_name).expect("it must exist");
                        let target_ext_queue = target_builder.ext_queue;
                        let send_event = self
                            .cs
                            .new_send(
                                pg_id,
                                target_ext_queue,
                                CsExpression::Tuple(vec![
                                    CsExpression::from(event_idx as Integer),
                                    CsExpression::from(usize::from(pg_id) as Integer),
                                ]),
                            )
                            .expect("params are hard-coded");

                        // Send event and event origin before moving on to next location.
                        let mut next_loc = self.cs.new_location(pg_id).expect("PG exists");
                        self.cs
                            .add_transition(
                                pg_id,
                                loc,
                                send_event,
                                next_loc,
                                Some(CsExpression::Equal(Box::new((
                                    CsExpression::from(usize::from(target_id) as Integer),
                                    targetexpr.to_owned(),
                                )))),
                            )
                            .expect("params are right");

                        // Pass parameters. This could fail due to param content.
                        for param in send_params {
                            // Updates next location.
                            next_loc = self.send_param(
                                pg_id, target_id, param, event_idx, next_loc, vars, origin, params,
                                interner,
                            )?;
                        }
                        // Once sending event and args done, get to exit-point
                        self.cs
                            .add_transition(pg_id, next_loc, step, done_loc, None)
                            .expect("hand-made args");
                    }

                    // Return exit point
                    Ok(done_loc)
                }
            },
            Executable::Assign { location, expr } => {
                // Add a transition that perform the assignment via the effect of the `assign` action.
                let expr = self.expression(expr, interner, vars, origin, params)?;
                let (var, _scan_type) = vars.get(location).ok_or(anyhow!("undefined variable"))?;
                let assign = self.cs.new_action(pg_id).expect("PG exists");
                self.cs.add_effect(pg_id, assign, *var, expr)?;
                let next_loc = self.cs.new_location(pg_id).unwrap();
                self.cs.add_transition(pg_id, loc, assign, next_loc, None)?;
                Ok(next_loc)
            }
            Executable::If { cond, execs } => {
                let mut next_loc = self.cs.new_location(pg_id).unwrap();
                let cond = self.expression(cond, interner, vars, origin, params)?;
                self.cs
                    .add_transition(pg_id, loc, step, next_loc, Some(cond.to_owned()))?;
                for exec in execs {
                    next_loc = self.add_executable(
                        exec, pg_id, int_queue, step, next_loc, vars, origin, params, interner,
                    )?;
                }
                self.cs
                    .add_transition(
                        pg_id,
                        loc,
                        step,
                        next_loc,
                        Some(Expression::Not(Box::new(cond))),
                    )
                    .unwrap();
                Ok(next_loc)
            }
        }
    }

    // WARN: vars and params have the same type so they could be easily swapped by mistake when calling the function.
    fn send_param(
        &mut self,
        pg_id: PgId,
        target_id: PgId,
        param: &Param,
        event_idx: usize,
        param_loc: Location,
        vars: &HashMap<String, (Var, String)>,
        origin: Option<Var>,
        params: &HashMap<String, (Var, String)>,
        interner: &boa_interner::Interner,
    ) -> Result<Location, anyhow::Error> {
        // Get param type.
        let scan_type = self
            .types
            .get(param.omg_type.as_str())
            .cloned()
            .ok_or(anyhow!("undefined type"))?
            .1;
        // Build expression from ECMAScript expression.
        let expr = self.expression(&param.expr, interner, vars, origin, params)?;
        // Retreive or create channel for parameter passing.
        let param_chn = *self
            .parameters
            .entry((pg_id, target_id, event_idx, param.name.to_owned()))
            .or_insert(self.cs.new_channel(scan_type, None));
        // Can return error if expr is badly typed
        let pass_param = self.cs.new_send(pg_id, param_chn, expr)?;
        let next_loc = self.cs.new_location(pg_id).expect("PG exists");
        self.cs
            .add_transition(pg_id, param_loc, pass_param, next_loc, None)
            .expect("hand-made params are correct");
        Ok(next_loc)
    }

    // WARN: vars and params have the same type so they could be easily swapped by mistake when calling the function.
    fn expression(
        &mut self,
        expr: &boa_ast::Expression,
        interner: &boa_interner::Interner,
        vars: &HashMap<String, (Var, String)>,
        origin: Option<Var>,
        params: &HashMap<String, (Var, String)>,
    ) -> anyhow::Result<CsExpression> {
        let expr = match expr {
            boa_ast::Expression::This => todo!(),
            boa_ast::Expression::Identifier(ident) => {
                let ident: &str = interner
                    .resolve(ident.sym())
                    .ok_or(anyhow!("unknown identifier"))?
                    .utf8()
                    .ok_or(anyhow!("not utf8"))?;
                match ident {
                    ident => self
                        .enums
                        .get(ident)
                        .map(|i| CsExpression::from(*i))
                        .or_else(|| vars.get(ident).map(|(var, _)| CsExpression::Var(*var)))
                        .ok_or(anyhow!("unknown identifier"))?,
                }
            }
            boa_ast::Expression::Literal(lit) => {
                use boa_ast::expression::literal::Literal;
                match lit {
                    Literal::String(_) => todo!(),
                    Literal::Num(_) => todo!(),
                    Literal::Int(i) => CsExpression::from(*i),
                    Literal::BigInt(_) => todo!(),
                    Literal::Bool(b) => CsExpression::from(*b),
                    Literal::Null => todo!(),
                    Literal::Undefined => todo!(),
                }
            }
            boa_ast::Expression::RegExpLiteral(_) => todo!(),
            boa_ast::Expression::ArrayLiteral(_) => todo!(),
            boa_ast::Expression::ObjectLiteral(_) => todo!(),
            boa_ast::Expression::Spread(_) => todo!(),
            boa_ast::Expression::Function(_) => todo!(),
            boa_ast::Expression::ArrowFunction(_) => todo!(),
            boa_ast::Expression::AsyncArrowFunction(_) => todo!(),
            boa_ast::Expression::Generator(_) => todo!(),
            boa_ast::Expression::AsyncFunction(_) => todo!(),
            boa_ast::Expression::AsyncGenerator(_) => todo!(),
            boa_ast::Expression::Class(_) => todo!(),
            boa_ast::Expression::TemplateLiteral(_) => todo!(),
            boa_ast::Expression::PropertyAccess(prop_acc) => {
                let expr = &boa_ast::Expression::PropertyAccess(prop_acc.to_owned());
                let ecma_obj = self.expression_prop_access(expr, interner, vars, origin, params)?;
                // WARN: If the EcmaObj is a primitive SCAN data, we return that.
                // If it is a dictionary of properties, instead, we have no way to represent it properly as a SCAN type.
                match ecma_obj {
                    EcmaObj::PrimitiveData(expr, _) => expr,
                    EcmaObj::Properties(_) => todo!(),
                }
            }
            boa_ast::Expression::New(_) => todo!(),
            boa_ast::Expression::Call(_) => todo!(),
            boa_ast::Expression::SuperCall(_) => todo!(),
            boa_ast::Expression::ImportCall(_) => todo!(),
            boa_ast::Expression::Optional(_) => todo!(),
            boa_ast::Expression::TaggedTemplate(_) => todo!(),
            boa_ast::Expression::NewTarget => todo!(),
            boa_ast::Expression::ImportMeta => todo!(),
            boa_ast::Expression::Assign(_) => todo!(),
            boa_ast::Expression::Unary(unary) => {
                use boa_ast::expression::operator::unary::UnaryOp;
                match unary.op() {
                    UnaryOp::Minus => todo!(),
                    UnaryOp::Plus => todo!(),
                    UnaryOp::Not => self
                        .expression(unary.target(), interner, vars, origin, params)
                        .map(|expr| Expression::Not(Box::new(expr)))?,
                    UnaryOp::Tilde => todo!(),
                    UnaryOp::TypeOf => todo!(),
                    UnaryOp::Delete => todo!(),
                    UnaryOp::Void => todo!(),
                }
            }
            boa_ast::Expression::Update(_) => todo!(),
            boa_ast::Expression::Binary(bin) => {
                use boa_ast::expression::operator::binary::{ArithmeticOp, BinaryOp, RelationalOp};
                match bin.op() {
                    BinaryOp::Arithmetic(ar_bin) => {
                        let lhs = self.expression(bin.lhs(), interner, vars, origin, params)?;
                        let rhs = self.expression(bin.rhs(), interner, vars, origin, params)?;
                        match ar_bin {
                            ArithmeticOp::Add => CsExpression::Sum(vec![lhs, rhs]),
                            ArithmeticOp::Sub => {
                                CsExpression::Sum(vec![lhs, CsExpression::Opposite(Box::new(rhs))])
                            }
                            ArithmeticOp::Div => todo!(),
                            ArithmeticOp::Mul => todo!(),
                            ArithmeticOp::Exp => todo!(),
                            ArithmeticOp::Mod => todo!(),
                        }
                    }
                    BinaryOp::Bitwise(_) => todo!(),
                    BinaryOp::Relational(rel_bin) => {
                        // WARN FIXME TODO: this assumes relations are between integers
                        let lhs = self.expression(bin.lhs(), interner, vars, origin, params)?;
                        let rhs = self.expression(bin.rhs(), interner, vars, origin, params)?;
                        match rel_bin {
                            RelationalOp::Equal => CsExpression::Equal(Box::new((lhs, rhs))),
                            RelationalOp::NotEqual => todo!(),
                            RelationalOp::StrictEqual => todo!(),
                            RelationalOp::StrictNotEqual => todo!(),
                            RelationalOp::GreaterThan => {
                                CsExpression::Greater(Box::new((lhs, rhs)))
                            }
                            RelationalOp::GreaterThanOrEqual => {
                                CsExpression::GreaterEq(Box::new((lhs, rhs)))
                            }
                            RelationalOp::LessThan => CsExpression::Less(Box::new((lhs, rhs))),
                            RelationalOp::LessThanOrEqual => {
                                CsExpression::LessEq(Box::new((lhs, rhs)))
                            }
                            RelationalOp::In => todo!(),
                            RelationalOp::InstanceOf => todo!(),
                        }
                    }
                    BinaryOp::Logical(_) => todo!(),
                    BinaryOp::Comma => todo!(),
                }
            }
            boa_ast::Expression::BinaryInPrivate(_) => todo!(),
            boa_ast::Expression::Conditional(_) => todo!(),
            boa_ast::Expression::Await(_) => todo!(),
            boa_ast::Expression::Yield(_) => todo!(),
            boa_ast::Expression::Parenthesized(_) => todo!(),
            _ => todo!(),
        };
        Ok(expr)
    }

    fn expression_prop_access(
        &mut self,
        expr: &boa_ast::Expression,
        interner: &boa_interner::Interner,
        vars: &HashMap<String, (Var, String)>,
        origin: Option<Var>,
        params: &HashMap<String, (Var, String)>,
    ) -> anyhow::Result<EcmaObj> {
        match expr {
            boa_ast::Expression::This => todo!(),
            boa_ast::Expression::Identifier(ident) => {
                let ident: &str = interner
                    .resolve(ident.sym())
                    .ok_or(anyhow!("unknown identifier"))?
                    .utf8()
                    .ok_or(anyhow!("not utf8"))?;
                match ident {
                    "_event" => Ok(EcmaObj::Properties(HashMap::from([
                        (
                            String::from("origin"),
                            EcmaObj::PrimitiveData(
                                Expression::Var(origin.ok_or(anyhow!("missing origin of _event"))?),
                                String::from("int32"),
                            ),
                        ),
                        (
                            String::from("data"),
                            EcmaObj::Properties(HashMap::from_iter(params.iter().map(
                                |(n, (v, t))| {
                                    (
                                        n.to_owned(),
                                        EcmaObj::PrimitiveData(CsExpression::Var(*v), t.to_owned()),
                                    )
                                },
                            ))),
                        ),
                    ]))),
                    ident => {
                        let (var, type_name) = vars
                            .get(ident)
                            .ok_or(anyhow!("location {} not found", ident))?
                            .to_owned();
                        Ok(EcmaObj::PrimitiveData(Expression::Var(var), type_name))
                    }
                }
            }
            boa_ast::Expression::Literal(_) => todo!(),
            boa_ast::Expression::RegExpLiteral(_) => todo!(),
            boa_ast::Expression::ArrayLiteral(_) => todo!(),
            boa_ast::Expression::ObjectLiteral(_) => todo!(),
            boa_ast::Expression::Spread(_) => todo!(),
            boa_ast::Expression::Function(_) => todo!(),
            boa_ast::Expression::ArrowFunction(_) => todo!(),
            boa_ast::Expression::AsyncArrowFunction(_) => todo!(),
            boa_ast::Expression::Generator(_) => todo!(),
            boa_ast::Expression::AsyncFunction(_) => todo!(),
            boa_ast::Expression::AsyncGenerator(_) => todo!(),
            boa_ast::Expression::Class(_) => todo!(),
            boa_ast::Expression::TemplateLiteral(_) => todo!(),
            boa_ast::Expression::PropertyAccess(prop_acc) => {
                use boa_ast::expression::access::{PropertyAccess, PropertyAccessField};
                match prop_acc {
                    PropertyAccess::Simple(simp_prop_acc) => {
                        let prop_target = self.expression_prop_access(
                            simp_prop_acc.target(),
                            interner,
                            vars,
                            origin,
                            params,
                        )?;
                        match simp_prop_acc.field() {
                            PropertyAccessField::Const(sym) => {
                                let ident: &str = interner
                                    .resolve(*sym)
                                    .ok_or(anyhow!("unknown identifier"))?
                                    .utf8()
                                    .ok_or(anyhow!("not utf8"))?;
                                match prop_target {
                                    EcmaObj::PrimitiveData(expr, type_name) => {
                                        match &self
                                            .types
                                            .get(&type_name)
                                            .ok_or(anyhow!("unknown type {}", type_name))?
                                            .0
                                        {
                                            OmgType::Boolean => todo!(),
                                            OmgType::Int32 => todo!(),
                                            OmgType::Uri => todo!(),
                                            OmgType::Structure(fields) => {
                                                let index = *self
                                                    .structs
                                                    .get(&(type_name, ident.to_owned()))
                                                    .ok_or(anyhow!("field {} not found", ident))?;
                                                let field_type_name = fields
                                                    .get(ident)
                                                    .ok_or(anyhow!("field {} not found", ident))?;
                                                Ok(EcmaObj::PrimitiveData(
                                                    Expression::Component(index, Box::new(expr)),
                                                    field_type_name.to_owned(),
                                                ))
                                            }
                                            OmgType::Enumeration(_) => todo!(),
                                        }
                                    }
                                    EcmaObj::Properties(fields) => fields
                                        .get(ident)
                                        .ok_or(anyhow!("property {} not found", ident))
                                        .cloned(),
                                }
                            }
                            PropertyAccessField::Expr(_) => todo!(),
                        }
                    }
                    PropertyAccess::Private(_) => todo!(),
                    PropertyAccess::Super(_) => todo!(),
                }
            }
            boa_ast::Expression::New(_) => todo!(),
            boa_ast::Expression::Call(_) => todo!(),
            boa_ast::Expression::SuperCall(_) => todo!(),
            boa_ast::Expression::ImportCall(_) => todo!(),
            boa_ast::Expression::Optional(_) => todo!(),
            boa_ast::Expression::TaggedTemplate(_) => todo!(),
            boa_ast::Expression::NewTarget => todo!(),
            boa_ast::Expression::ImportMeta => todo!(),
            boa_ast::Expression::Assign(_) => todo!(),
            boa_ast::Expression::Unary(_) => todo!(),
            boa_ast::Expression::Update(_) => todo!(),
            boa_ast::Expression::Binary(_) => todo!(),
            boa_ast::Expression::BinaryInPrivate(_) => todo!(),
            boa_ast::Expression::Conditional(_) => todo!(),
            boa_ast::Expression::Await(_) => todo!(),
            boa_ast::Expression::Yield(_) => todo!(),
            boa_ast::Expression::Parenthesized(_) => todo!(),
            _ => todo!(),
        }
    }

    fn build(self) -> CsModel {
        CsModel {
            cs: self.cs.build(),
            fsm_names: self.fsm_names,
        }
    }
}<|MERGE_RESOLUTION|>--- conflicted
+++ resolved
@@ -842,13 +842,8 @@
                 // HALT
                 let event = action.to_owned() + "_" + HALT_CALL;
                 // Create event, if it does not exist already.
-<<<<<<< HEAD
                 let event_idx = self.event_index(&event);
-                let send_event = self.cs.new_communication(
-=======
-                let event_idx = self.event_index(event);
                 let send_event = self.cs.new_send(
->>>>>>> 59caa3a7
                     pg_id,
                     target_ext_queue,
                     CsExpression::Tuple(vec![
@@ -1020,11 +1015,7 @@
                 .to_owned();
             let var = self
                 .cs
-<<<<<<< HEAD
-                .new_var(pg_id, scan_type)
-=======
                 .new_var(pg_id, CsExpression::Const(scan_type.default_value()))
->>>>>>> 59caa3a7
                 .expect("program graph exists!");
             vars.insert(location.to_owned(), (var, type_name.to_owned()));
             // Initialize variable with `expr`, if any, by adding it as effect of `initialize` action.
