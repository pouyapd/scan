--- conflicted
+++ resolved
@@ -13,7 +13,6 @@
     test(Path::new("./tests/test2.jani"))
 }
 
-<<<<<<< HEAD
 #[test]
 fn die() {
     parse_test(Path::new("./tests/die.jani"))
@@ -33,19 +32,6 @@
     let _ast = scan_fmt_jani::Parser::parse(path).unwrap();
     // println!("{ast:?}");
 }
-=======
-// FAIL: Feature not supported: probability
-// #[test]
-// fn die() {
-//     test(Path::new("./tests/die.jani"))
-// }
-
-// FAIL: Feature not supported: probability
-// #[test]
-// fn dining_crypt3() {
-//     test(Path::new("./tests/dining_crypt3.jani"))
-// }
->>>>>>> 38981331
 
 fn test(path: &Path) {
     let ast = scan_fmt_jani::Parser::parse(path).unwrap();
